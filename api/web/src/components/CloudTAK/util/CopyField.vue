<template>
    <div
        v-if='editing'
<<<<<<< HEAD
        ref='editor-input'
        v-model='text'
        :autofocus='true'
        label=''
        @change='emit("update:modelValue", text)'
        @blur='editing = false'
        @submit='editing = false'
    />
=======
        class='position-relative rounded-top'
    >
        <TablerInput
            v-model='text'
            :rows='rows'
            :autofocus='true'
            label=''
            @change='emit("update:modelValue", text)'
            @blur='editing = false'
            @submit='rows > 1 ? undefined : editing = false'
        />

        <TablerIconButton
            title='Done Editing'
            class='position-absolute'
            style='right: 8px; top: 8px;'
            @click.stop.prevent='editing = false'
        >
            <IconCheck
                :size='24'
                stroke='1'
            />
        </TablerIconButton>
    </div>
>>>>>>> c245b137
    <div
        v-else
        ref='infobox'
        class='position-relative bg-gray-500 rounded-top py-2 px-2 text-truncate'
        :style='rows === 1 ? `height: 44px;` : ``'
        :class='{
            "hover-button hover-border cursor-pointer": hover,
        }'
    >
        <slot />

        <template v-if='rows > 1 || mode === "pre"'>
            <TablerMarkdown
                v-if='mode === "text"'
                :markdown='markdown'
            />
            <pre
                v-else
                v-text='text'
            />

            <TablerIconButton
                v-if='edit'
                title='Edit Field'
                class='position-absolute'
                :class='{
                    "hover-button-hidden": hover,
                }'
                style='right: 36px; top: 8px;'
                @click='editing = true'
            >
                <IconPencil
                    :size='24'
                    stroke='1'
                />
            </TablerIconButton>

            <CopyButton
                :text='text'
                class='position-absolute'
                :size='24'
                style='right: 8px; top: 8px;'
            />
        </template>
        <template v-else>
            <span v-text='text' />

            <IconPencil
                v-if='edit'
                class='position-absolute'
                :class='{
                    "hover-button-hidden": hover,
                }'
                style='right: 36px'
                :size='24'
                stroke='1'
                @click='editing = true'
            />

            <CopyButton
                :text='text'
                class='position-absolute'
                :size='24'
                style='right: 8px; top: 6px;'
            />
        </template>
    </div>
</template>

<script setup lang='ts'>
import { ref, watch, computed, useTemplateRef } from 'vue';
import CopyButton from './CopyButton.vue';
import {
    TablerInput,
    TablerMarkdown,
    TablerIconButton
} from '@tak-ps/vue-tabler'
import {
    IconCheck,
    IconPencil
} from '@tabler/icons-vue';

const emit = defineEmits([
    'update:modelValue'
]);

const props = defineProps({
    mode: {
        type: String,
        default: 'text' // text or pre
    },
    modelValue: {
        type: [String, Number],
        required: true
    },
    rows: {
        type: Number,
        default: 1
    },
    hover: {
        type: Boolean,
        default: false
    },
    edit: {
        type: Boolean,
        default: false
    },
    size: {
        type: Number,
        default: 32
    },
    stroke: {
        type: Number,
        default: 1
    }
})

const editing = ref(false);
const text = ref(props.modelValue);

const infoboxRef = useTemplateRef<HTMLElement>('infobox');

const markdown = computed(() => {
    return String(props.modelValue || '')
        .replace(/\n/g, '</br>')
        .replace(/(http(s)?:\/\/.*?(\s|$))/g, '[$1]($1) ')
        .trim()
});

watch(infoboxRef, () => {
    if (infoboxRef.value) {
        infoboxRef.value.addEventListener('click', (event: MouseEvent) => {
            if (!props.edit) return;
            if (event.target) {
                const target = event.target as HTMLElement;     
                if (['A'].includes(target.tagName)) return;
            }
            editing.value = true;
        });
    }
})

watch(props, () => {
    if (text.value !== props.modelValue) {
        text.value = props.modelValue;
    }
})

</script>

<style lang='scss'>
.hover-border {
    border: 2px solid rgba(0, 0, 0, 0);
}

.hover-border:hover {
    border: 2px solid #83b7e8;
}
</style><|MERGE_RESOLUTION|>--- conflicted
+++ resolved
@@ -1,16 +1,6 @@
 <template>
     <div
         v-if='editing'
-<<<<<<< HEAD
-        ref='editor-input'
-        v-model='text'
-        :autofocus='true'
-        label=''
-        @change='emit("update:modelValue", text)'
-        @blur='editing = false'
-        @submit='editing = false'
-    />
-=======
         class='position-relative rounded-top'
     >
         <TablerInput
@@ -35,7 +25,6 @@
             />
         </TablerIconButton>
     </div>
->>>>>>> c245b137
     <div
         v-else
         ref='infobox'
